--- conflicted
+++ resolved
@@ -369,45 +369,6 @@
         self.reset()
     }
     
-<<<<<<< HEAD
-=======
-    public func transport(_ transport: McuMgrTransport, didChangeStateTo state: McuMgrTransportState) {
-        transport.removeObserver(self)
-        Log.i(self.TAG, msg: "Reset successful")
-        switch self.state {
-        case .validate:
-            validate()
-        case .reset:
-            switch mode {
-            case .testAndConfirm:
-                let timeSinceReset: TimeInterval
-                
-                if let resetResponseTime = resetResponseTime {
-                    let now = Date()
-                    timeSinceReset = now.timeIntervalSince(resetResponseTime)
-                } else {
-                    // Fallback if state changed prior to `resetResponseTime` is set
-                    timeSinceReset = 0
-                }
-                
-                let remainingTime = estimatedSwapTime - timeSinceReset
-                
-                if remainingTime > 0 {
-                    DispatchQueue.main.asyncAfter(deadline: .now() + remainingTime) { [weak self] in
-                        self?.verify()
-                    }
-                } else {
-                    verify()
-                }
-            default:
-                success()
-            }
-        default:
-            break
-        }
-    }
-    
->>>>>>> 96aa855f
     /// Callback for the RESET state.
     ///
     /// This callback will fail the upgrade on error. On success, the reset
@@ -443,8 +404,14 @@
             return
         }
         Log.i(self.TAG, msg: "Device has disconnected (reset). Reconnecting...")
-        let now = Date()
-        let timeSinceReset = now.timeIntervalSince(resetResponseTime!)
+        let timeSinceReset: TimeInterval
+        if let resetResponseTime = resetResponseTime {
+            let now = Date()
+            timeSinceReset = now.timeIntervalSince(resetResponseTime)
+        } else {
+            // Fallback if state changed prior to `resetResponseTime` is set
+            timeSinceReset = 0
+        }
         let remainingTime = estimatedSwapTime - timeSinceReset
         
         if remainingTime > 0 {
@@ -455,7 +422,6 @@
             reconnect()
         }
     }
-    
     
     /// Reconnect to the device and continue the
     private func reconnect() {
