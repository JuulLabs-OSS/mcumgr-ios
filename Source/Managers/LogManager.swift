/*
 * Copyright (c) 2017-2018 Runtime Inc.
 *
 * SPDX-License-Identifier: Apache-2.0
 */

import Foundation
import SwiftCBOR

public class LogManager: McuManager {
    
    //**************************************************************************
    // MARK: Log Constants
    //**************************************************************************

    // Mcu Log Manager ids
    let ID_READ        =  UInt8(0)
    let ID_CLEAR       =  UInt8(1)
    let ID_APPEND      =  UInt8(2)
    let ID_MODULE_LIST =  UInt8(3)
    let ID_LEVEL_LIST  =  UInt8(4)
    let ID_LOGS_LIST   =  UInt8(5)
    
    //**************************************************************************
    // MARK: Initializers
    //**************************************************************************

    public init(transporter: McuMgrTransport) {
        super.init(group: .logs, transporter: transporter)
    }
    
    //**************************************************************************
    // MARK: Log Commands
    //**************************************************************************

    /// Show logs from a device.
    ///
    /// Logs will be shown from the log name provided, or all if none.
    /// Additionally, logs will only be shown from past the minIndex and
    /// minTimestamp if provided. The minimum timestamp will only be accounted
    /// for if the minIndex is also provided.
    ///
    /// This method will only provide a portion of the logs, and return the next
    /// index to pull the logs from. Therefore, in order to pull all of the logs
    /// from the device, you may have to call this method multiple times.
    ///
    /// - parameter log: The name of the log to read from.
    /// - parameter minIndex: The optional minimum index to pull logs from. If
    ///   not provided, the device will read the oldest log.
    /// - parameter minTimestamp: The minimum timestamp to pull logs from. This
    ///   parameter is only used if a minIndex is also provided.
    /// - parameter callback: The response callback.
<<<<<<< HEAD
    public func show(log: String? = nil, minIndex: UInt? = nil, minTimestamp: Date? = nil, callback: @escaping McuMgrCallback<McuMgrLogResponse>) {
=======
    public func show(log: String? = nil, minIndex: UInt64? = nil, minTimestamp: Date? = nil, callback: @escaping McuMgrCallback<McuMgrResponse>) {
>>>>>>> d7554184
        var payload: [String:CBOR] = [:]
        if let log = log {
            payload.updateValue(CBOR.utf8String(log), forKey: "log_name")
        }
        if let minIndex = minIndex {
            payload.updateValue(CBOR.unsignedInt(minIndex), forKey: "index")
            if let minTimestamp = minTimestamp {
                payload.updateValue(CBOR.utf8String(McuManager.dateToString(date: minTimestamp)), forKey: "ts")
            }
        }
        send(op: .read, commandId: ID_READ, payload: payload, callback: callback)
    }

    /// Clear the logs on a device.
    ///
    /// - parameter callback: The response callback.
    public func clear(callback: @escaping McuMgrCallback<McuMgrResponse>) {
        send(op: .write, commandId: ID_CLEAR, payload: nil, callback: callback)
    }

    /// List the log modules on a device.
    ///
    /// - parameter callback: The response callback.
    public func moduleList(callback: @escaping McuMgrCallback<McuMgrResponse>) {
        send(op: .read, commandId: ID_MODULE_LIST, payload: nil, callback: callback)
    }

    /// List the log levels on a device.
    ///
    /// - parameter callback: The response callback.
    public func levelList(callback: @escaping McuMgrCallback<McuMgrLevelListResponse>) {
        send(op: .read, commandId: ID_LEVEL_LIST, payload: nil, callback: callback)
    }

    /// List the logs on a device.
    ///
    /// - parameter callback: The response callback.
    public func logsList(callback: @escaping McuMgrCallback<McuMgrLogListResponse>) {
        send(op: .read, commandId: ID_LOGS_LIST, payload: nil, callback: callback)
    }
}<|MERGE_RESOLUTION|>--- conflicted
+++ resolved
@@ -50,11 +50,7 @@
     /// - parameter minTimestamp: The minimum timestamp to pull logs from. This
     ///   parameter is only used if a minIndex is also provided.
     /// - parameter callback: The response callback.
-<<<<<<< HEAD
-    public func show(log: String? = nil, minIndex: UInt? = nil, minTimestamp: Date? = nil, callback: @escaping McuMgrCallback<McuMgrLogResponse>) {
-=======
-    public func show(log: String? = nil, minIndex: UInt64? = nil, minTimestamp: Date? = nil, callback: @escaping McuMgrCallback<McuMgrResponse>) {
->>>>>>> d7554184
+    public func show(log: String? = nil, minIndex: UInt64? = nil, minTimestamp: Date? = nil, callback: @escaping McuMgrCallback<McuMgrLogResponse>) {
         var payload: [String:CBOR] = [:]
         if let log = log {
             payload.updateValue(CBOR.utf8String(log), forKey: "log_name")
